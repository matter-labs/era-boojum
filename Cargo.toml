--- conflicted
+++ resolved
@@ -52,15 +52,11 @@
 opt-level = 3
 
 [features]
-<<<<<<< HEAD
+# If enabled, logs will be using trace, if disabled, they will be printed to stdout.
 log_tracing = ["tracing"]
 # Currently packed_simd is no longer working with the newest nightly.
 # But we still keep it as a feature, as we didn't migrate all the code, and 
 # some people might want to use older rust nightly, to be able to gain some performance.
 include_packed_simd = ["packed_simd"]
 cr_paranoia_mode = []
-debug_track = []
-=======
-# If enabled, logs will be using trace, if disabled, they will be printed to stdout.
-log_tracing = ["tracing"]
->>>>>>> d402c888
+debug_track = []