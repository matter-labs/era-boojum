--- conflicted
+++ resolved
@@ -1,13 +1,7 @@
-<<<<<<< HEAD
-use itertools::Itertools;
-
+use crate::log;
 use crate::{log, field::SmallField};
-use std::{intrinsics::size_of, marker::PhantomData};
-=======
-use crate::log;
 use std::marker::PhantomData;
 use std::mem::size_of;
->>>>>>> 93b5e0f0
 
 use crate::{
     cs::{traits::cs::DstBuffer, Place},
